# If you prefer the allow list template instead of the deny list, see community template:
# https://github.com/github/gitignore/blob/main/community/Golang/Go.AllowList.gitignore
#
# Binaries for programs and plugins
*.exe
*.exe~
*.dll
*.so
*.dylib
*.bkp

# Test binary, built with `go test -c`
*.test

# Output of the go coverage tool, specifically when used with LiteIDE
*.out

# Dependency directories (remove the comment below to include it)
# vendor/

# Go workspace file
go.work

<<<<<<< HEAD
.env

cmd/artdecor/conceptmap_*.csv
=======
/output/

.env
>>>>>>> c02868d5
<|MERGE_RESOLUTION|>--- conflicted
+++ resolved
@@ -21,12 +21,8 @@
 # Go workspace file
 go.work
 
-<<<<<<< HEAD
-.env
-
-cmd/artdecor/conceptmap_*.csv
-=======
 /output/
 
 .env
->>>>>>> c02868d5
+
+cmd/artdecor/conceptmap_*.csv