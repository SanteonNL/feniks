# If you prefer the allow list template instead of the deny list, see community template:
# https://github.com/github/gitignore/blob/main/community/Golang/Go.AllowList.gitignore
#
# Binaries for programs and plugins
*.exe
*.exe~
*.dll
*.so
*.dylib
*.bkp

# Test binary, built with `go test -c`
*.test

# Output of the go coverage tool, specifically when used with LiteIDE
*.out

# Dependency directories (remove the comment below to include it)
# vendor/

# Go workspace file
go.work

<<<<<<< HEAD
/output/temp/

.env

cmd/artdecor/conceptmap_*.csv
output/temp/*.json
output/temp/*.json


config/conceptmaps/fhir/converted/
=======
/output/


# Environment variable files
*.env
>>>>>>> d3957477
<|MERGE_RESOLUTION|>--- conflicted
+++ resolved
@@ -21,7 +21,6 @@
 # Go workspace file
 go.work
 
-<<<<<<< HEAD
 /output/temp/
 
 .env
@@ -32,10 +31,6 @@
 
 
 config/conceptmaps/fhir/converted/
-=======
-/output/
-
 
 # Environment variable files
-*.env
->>>>>>> d3957477
+*.env